import sys
import os

# Add the app directory to the path so imports work correctly
sys.path.insert(0, os.path.join(os.path.dirname(__file__), 'app'))

<<<<<<< HEAD
from ui.gui import main # type: ignore
=======
from app.ui.gui import main
>>>>>>> 329ff53d

if __name__ == "__main__":
    main()<|MERGE_RESOLUTION|>--- conflicted
+++ resolved
@@ -4,11 +4,7 @@
 # Add the app directory to the path so imports work correctly
 sys.path.insert(0, os.path.join(os.path.dirname(__file__), 'app'))
 
-<<<<<<< HEAD
-from ui.gui import main # type: ignore
-=======
 from app.ui.gui import main
->>>>>>> 329ff53d
 
 if __name__ == "__main__":
     main()